'use strict'

var http = require('http')
  , https = require('https')
  , url = require('url')
  , util = require('util')
  , stream = require('stream')
  , qs = require('qs')
  , querystring = require('querystring')
  , zlib = require('zlib')
  , helpers = require('./lib/helpers')
  , bl = require('bl')
  , hawk = require('hawk')
  , aws = require('aws-sign2')
  , httpSignature = require('http-signature')
  , mime = require('mime-types')
  , tunnel = require('tunnel-agent')
  , stringstream = require('stringstream')
  , caseless = require('caseless')
  , ForeverAgent = require('forever-agent')
  , FormData = require('form-data')
  , cookies = require('./lib/cookies')
  , copy = require('./lib/copy')
  , net = require('net')
  , getProxyFromURI = require('./lib/getProxyFromURI')
  , Auth = require('./lib/auth').Auth
  , oauth = require('./lib/oauth')
<<<<<<< HEAD
  , Multipart = require('./lib/multipart').Multipart
=======
  , Redirect = require('./lib/redirect').Redirect
>>>>>>> 604c0ab0

var safeStringify = helpers.safeStringify
  , md5 = helpers.md5
  , isReadStream = helpers.isReadStream
  , toBase64 = helpers.toBase64
  , defer = helpers.defer
  , globalCookieJar = cookies.jar()


var globalPool = {}

var defaultProxyHeaderWhiteList = [
  'accept',
  'accept-charset',
  'accept-encoding',
  'accept-language',
  'accept-ranges',
  'cache-control',
  'content-encoding',
  'content-language',
  'content-length',
  'content-location',
  'content-md5',
  'content-range',
  'content-type',
  'connection',
  'date',
  'expect',
  'max-forwards',
  'pragma',
  'referer',
  'te',
  'transfer-encoding',
  'user-agent',
  'via'
]

var defaultProxyHeaderExclusiveList = [
  'proxy-authorization'
]

function filterForNonReserved(reserved, options) {
  // Filter out properties that are not reserved.
  // Reserved values are passed in at call site.

  var object = {}
  for (var i in options) {
    var notReserved = (reserved.indexOf(i) === -1)
    if (notReserved) {
      object[i] = options[i]
    }
  }
  return object
}

function filterOutReservedFunctions(reserved, options) {
  // Filter out properties that are functions and are reserved.
  // Reserved values are passed in at call site.

  var object = {}
  for (var i in options) {
    var isReserved = !(reserved.indexOf(i) === -1)
    var isFunction = (typeof options[i] === 'function')
    if (!(isReserved && isFunction)) {
      object[i] = options[i]
    }
  }
  return object

}

function constructProxyHost(uriObject) {
  var port = uriObject.portA
    , protocol = uriObject.protocol
    , proxyHost = uriObject.hostname + ':'

  if (port) {
    proxyHost += port
  } else if (protocol === 'https:') {
    proxyHost += '443'
  } else {
    proxyHost += '80'
  }

  return proxyHost
}

function constructProxyHeaderWhiteList(headers, proxyHeaderWhiteList) {
  var whiteList = proxyHeaderWhiteList
    .reduce(function (set, header) {
      set[header.toLowerCase()] = true
      return set
    }, {})

  return Object.keys(headers)
    .filter(function (header) {
      return whiteList[header.toLowerCase()]
    })
    .reduce(function (set, header) {
      set[header] = headers[header]
      return set
    }, {})
}

function getTunnelOption(self, options) {
  // Tunnel HTTPS by default, or if a previous request in the redirect chain
  // was tunneled.  Allow the user to override this setting.

  // If self.tunnel is already set (because this is a redirect), use the
  // existing value.
  if (typeof self.tunnel !== 'undefined') {
    return self.tunnel
  }

  // If options.tunnel is set (the user specified a value), use it.
  if (typeof options.tunnel !== 'undefined') {
    return options.tunnel
  }

  // If the destination is HTTPS, tunnel.
  if (self.uri.protocol === 'https:') {
    return true
  }

  // Otherwise, leave tunnel unset, because if a later request in the redirect
  // chain is HTTPS then that request (and any subsequent ones) should be
  // tunneled.
  return undefined
}

function constructTunnelOptions(request) {
  var proxy = request.proxy

  var tunnelOptions = {
    proxy : {
      host      : proxy.hostname,
      port      : +proxy.port,
      proxyAuth : proxy.auth,
      headers   : request.proxyHeaders
    },
    headers            : request.headers,
    ca                 : request.ca,
    cert               : request.cert,
    key                : request.key,
    passphrase         : request.passphrase,
    pfx                : request.pfx,
    ciphers            : request.ciphers,
    rejectUnauthorized : request.rejectUnauthorized,
    secureOptions      : request.secureOptions,
    secureProtocol     : request.secureProtocol
  }

  return tunnelOptions
}

function constructTunnelFnName(uri, proxy) {
  var uriProtocol = (uri.protocol === 'https:' ? 'https' : 'http')
  var proxyProtocol = (proxy.protocol === 'https:' ? 'Https' : 'Http')
  return [uriProtocol, proxyProtocol].join('Over')
}

function getTunnelFn(request) {
  var uri = request.uri
  var proxy = request.proxy
  var tunnelFnName = constructTunnelFnName(uri, proxy)
  return tunnel[tunnelFnName]
}

// Function for properly handling a connection error
function connectionErrorHandler(error) {
  var socket = this
  if (socket.res) {
    if (socket.res.request) {
      socket.res.request.emit('error', error)
    } else {
      socket.res.emit('error', error)
    }
  } else {
    socket._httpMessage.emit('error', error)
  }
}

// Return a simpler request object to allow serialization
function requestToJSON() {
  var self = this
  return {
    uri: self.uri,
    method: self.method,
    headers: self.headers
  }
}

// Return a simpler response object to allow serialization
function responseToJSON() {
  var self = this
  return {
    statusCode: self.statusCode,
    body: self.body,
    headers: self.headers,
    request: requestToJSON.call(self.request)
  }
}

// encode rfc3986 characters
function rfc3986 (str) {
  return str.replace(/[!'()*]/g, function(c) {
    return '%' + c.charCodeAt(0).toString(16).toUpperCase()
  })
}

function Request (options) {
  // if given the method property in options, set property explicitMethod to true

  // extend the Request instance with any non-reserved properties
  // remove any reserved functions from the options object
  // set Request instance to be readable and writable
  // call init

  var self = this
  stream.Stream.call(self)
  var reserved = Object.keys(Request.prototype)
  var nonReserved = filterForNonReserved(reserved, options)

  stream.Stream.call(self)
  util._extend(self, nonReserved)
  options = filterOutReservedFunctions(reserved, options)

  self.readable = true
  self.writable = true
  if (options.method) {
    self.explicitMethod = true
  }
  self._redirect = new Redirect(self)
  self.init(options)
}

util.inherits(Request, stream.Stream)

// Debugging
Request.debug = process.env.NODE_DEBUG && /\brequest\b/.test(process.env.NODE_DEBUG)
function debug() {
  if (Request.debug) {
    console.error('REQUEST %s', util.format.apply(util, arguments))
  }
}

Request.prototype.setupTunnel = function () {
  var self = this

  if (typeof self.proxy === 'string') {
    self.proxy = url.parse(self.proxy)
  }
  
  if (!self.proxy || !self.tunnel) {
    return false
  }

  // Setup Proxy Header Exclusive List and White List
  self.proxyHeaderExclusiveList = self.proxyHeaderExclusiveList || []
  self.proxyHeaderWhiteList = self.proxyHeaderWhiteList || defaultProxyHeaderWhiteList
  var proxyHeaderExclusiveList = self.proxyHeaderExclusiveList.concat(defaultProxyHeaderExclusiveList)
  var proxyHeaderWhiteList = self.proxyHeaderWhiteList.concat(proxyHeaderExclusiveList)

  // Setup Proxy Headers and Proxy Headers Host
  // Only send the Proxy White Listed Header names
  self.proxyHeaders = constructProxyHeaderWhiteList(self.headers, proxyHeaderWhiteList)
  self.proxyHeaders.host = constructProxyHost(self.uri)
  proxyHeaderExclusiveList.forEach(self.removeHeader, self)
 
  // Set Agent from Tunnel Data
  var tunnelFn = getTunnelFn(self)
  var tunnelOptions = constructTunnelOptions(self)
  self.agent = tunnelFn(tunnelOptions)

  return true
}

Request.prototype.init = function (options) {
  // init() contains all the code to setup the request object.
  // the actual outgoing request is not started until start() is called
  // this function is called from both the constructor and on redirect.
  var self = this
  if (!options) {
    options = {}
  }
  self.headers = self.headers ? copy(self.headers) : {}

  caseless.httpify(self, self.headers)

  if (!self.method) {
    self.method = options.method || 'GET'
  }
  self.localAddress = options.localAddress

  if (!self.qsLib) {
    self.qsLib = (options.useQuerystring ? querystring : qs)
  }

  debug(options)
  if (!self.pool && self.pool !== false) {
    self.pool = globalPool
  }
  self.dests = self.dests || []
  self.__isRequestRequest = true

  // Protect against double callback
  if (!self._callback && self.callback) {
    self._callback = self.callback
    self.callback = function () {
      if (self._callbackCalled) {
        return // Print a warning maybe?
      }
      self._callbackCalled = true
      self._callback.apply(self, arguments)
    }
    self.on('error', self.callback.bind())
    self.on('complete', self.callback.bind(self, null))
  }

  // People use this property instead all the time, so support it
  if (!self.uri && self.url) {
    self.uri = self.url
    delete self.url
  }

  // A URI is needed by this point, throw if we haven't been able to get one
  if (!self.uri) {
    return self.emit('error', new Error('options.uri is a required argument'))
  }

  // If a string URI/URL was given, parse it into a URL object
  if(typeof self.uri === 'string') {
    self.uri = url.parse(self.uri)
  }

  // DEPRECATED: Warning for users of the old Unix Sockets URL Scheme
  if (self.uri.protocol === 'unix:') {
    return self.emit('error', new Error('`unix://` URL scheme is no longer supported. Please use the format `http://unix:SOCKET:PATH`'))
  }

  // Support Unix Sockets
  if(self.uri.host === 'unix') {
    // Get the socket & request paths from the URL
    var unixParts = self.uri.path.split(':')
      , host = unixParts[0]
      , path = unixParts[1]
    // Apply unix properties to request
    self.socketPath = host
    self.uri.pathname = path
    self.uri.path = path
    self.uri.host = host
    self.uri.hostname = host
    self.uri.isUnix = true
  }

  if (self.strictSSL === false) {
    self.rejectUnauthorized = false
  }

  if(!self.hasOwnProperty('proxy')) {
    self.proxy = getProxyFromURI(self.uri)
  }

  self.tunnel = getTunnelOption(self, options)
  if (self.proxy) {
    self.setupTunnel()
  }

  if (!self.uri.pathname) {self.uri.pathname = '/'}

  if (!(self.uri.host || (self.uri.hostname && self.uri.port)) && !self.uri.isUnix) {
    // Invalid URI: it may generate lot of bad errors, like 'TypeError: Cannot call method `indexOf` of undefined' in CookieJar
    // Detect and reject it as soon as possible
    var faultyUri = url.format(self.uri)
    var message = 'Invalid URI "' + faultyUri + '"'
    if (Object.keys(options).length === 0) {
      // No option ? This can be the sign of a redirect
      // As this is a case where the user cannot do anything (they didn't call request directly with this URL)
      // they should be warned that it can be caused by a redirection (can save some hair)
      message += '. This can be caused by a crappy redirection.'
    }
    // This error was fatal
    return self.emit('error', new Error(message))
  }

  self._redirect.onRequest()

  self.setHost = false
  if (!self.hasHeader('host')) {
    var hostHeaderName = self.originalHostHeaderName || 'host'
    self.setHeader(hostHeaderName, self.uri.hostname)
    if (self.uri.port) {
      if ( !(self.uri.port === 80 && self.uri.protocol === 'http:') &&
           !(self.uri.port === 443 && self.uri.protocol === 'https:') ) {
        self.setHeader(hostHeaderName, self.getHeader('host') + (':' + self.uri.port) )
      }
    }
    self.setHost = true
  }

  self.jar(self._jar || options.jar)

  if (!self.uri.port) {
    if (self.uri.protocol === 'http:') {self.uri.port = 80}
    else if (self.uri.protocol === 'https:') {self.uri.port = 443}
  }

  if (self.proxy && !self.tunnel) {
    self.port = self.proxy.port
    self.host = self.proxy.hostname
  } else {
    self.port = self.uri.port
    self.host = self.uri.hostname
  }

  if (options.form) {
    self.form(options.form)
  }

  if (options.formData) {
    var formData = options.formData
    var requestForm = self.form()
    var appendFormValue = function (key, value) {
      if (value.hasOwnProperty('value') && value.hasOwnProperty('options')) {
        requestForm.append(key, value.value, value.options)
      } else {
        requestForm.append(key, value)
      }
    }
    for (var formKey in formData) {
      if (formData.hasOwnProperty(formKey)) {
        var formValue = formData[formKey]
        if (formValue instanceof Array) {
          for (var j = 0; j < formValue.length; j++) {
            appendFormValue(formKey, formValue[j])
          }
        } else {
          appendFormValue(formKey, formValue)
        }
      }
    }
  }

  if (options.qs) {
    self.qs(options.qs)
  }

  if (self.uri.path) {
    self.path = self.uri.path
  } else {
    self.path = self.uri.pathname + (self.uri.search || '')
  }

  if (self.path.length === 0) {
    self.path = '/'
  }

  // Auth must happen last in case signing is dependent on other headers
  self._auth = new Auth()

  if (options.oauth) {
    self.oauth(options.oauth)
  }

  if (options.aws) {
    self.aws(options.aws)
  }

  if (options.hawk) {
    self.hawk(options.hawk)
  }

  if (options.httpSignature) {
    self.httpSignature(options.httpSignature)
  }

  if (options.auth) {
    if (Object.prototype.hasOwnProperty.call(options.auth, 'username')) {
      options.auth.user = options.auth.username
    }
    if (Object.prototype.hasOwnProperty.call(options.auth, 'password')) {
      options.auth.pass = options.auth.password
    }

    self.auth(
      options.auth.user,
      options.auth.pass,
      options.auth.sendImmediately,
      options.auth.bearer
    )
  }

  if (self.gzip && !self.hasHeader('accept-encoding')) {
    self.setHeader('accept-encoding', 'gzip')
  }

  if (self.uri.auth && !self.hasHeader('authorization')) {
    var uriAuthPieces = self.uri.auth.split(':').map(function(item){ return querystring.unescape(item) })
    self.auth(uriAuthPieces[0], uriAuthPieces.slice(1).join(':'), true)
  }

  if (!self.tunnel && self.proxy && self.proxy.auth && !self.hasHeader('proxy-authorization')) {
    var proxyAuthPieces = self.proxy.auth.split(':').map(function(item){
      return querystring.unescape(item)
    })
    var authHeader = 'Basic ' + toBase64(proxyAuthPieces.join(':'))
    self.setHeader('proxy-authorization', authHeader)
  }

  if (self.proxy && !self.tunnel) {
    self.path = (self.uri.protocol + '//' + self.uri.host + self.path)
  }

  if (options.json) {
    self.json(options.json)
  }
  if (options.multipart) {
    self._multipart = new Multipart(self)
    self.multipart(options.multipart)
  }

  if (self.body) {
    var length = 0
    if (!Buffer.isBuffer(self.body)) {
      if (Array.isArray(self.body)) {
        for (var i = 0; i < self.body.length; i++) {
          length += self.body[i].length
        }
      } else {
        self.body = new Buffer(self.body)
        length = self.body.length
      }
    } else {
      length = self.body.length
    }
    if (length) {
      if (!self.hasHeader('content-length')) {
        self.setHeader('content-length', length)
      }
    } else {
      throw new Error('Argument error, options.body.')
    }
  }

  var protocol = self.proxy && !self.tunnel ? self.proxy.protocol : self.uri.protocol
    , defaultModules = {'http:':http, 'https:':https}
    , httpModules = self.httpModules || {}

  self.httpModule = httpModules[protocol] || defaultModules[protocol]

  if (!self.httpModule) {
    return self.emit('error', new Error('Invalid protocol: ' + protocol))
  }

  if (options.ca) {
    self.ca = options.ca
  }

  if (!self.agent) {
    if (options.agentOptions) {
      self.agentOptions = options.agentOptions
    }

    if (options.agentClass) {
      self.agentClass = options.agentClass
    } else if (options.forever) {
      self.agentClass = protocol === 'http:' ? ForeverAgent : ForeverAgent.SSL
    } else {
      self.agentClass = self.httpModule.Agent
    }
  }

  if (self.pool === false) {
    self.agent = false
  } else {
    self.agent = self.agent || self.getNewAgent()
  }

  self.on('pipe', function (src) {
    if (self.ntick && self._started) {
      throw new Error('You cannot pipe to this stream after the outbound request has started.')
    }
    self.src = src
    if (isReadStream(src)) {
      if (!self.hasHeader('content-type')) {
        self.setHeader('content-type', mime.lookup(src.path))
      }
    } else {
      if (src.headers) {
        for (var i in src.headers) {
          if (!self.hasHeader(i)) {
            self.setHeader(i, src.headers[i])
          }
        }
      }
      if (self._json && !self.hasHeader('content-type')) {
        self.setHeader('content-type', 'application/json')
      }
      if (src.method && !self.explicitMethod) {
        self.method = src.method
      }
    }

    // self.on('pipe', function () {
    //   console.error('You have already piped to this stream. Pipeing twice is likely to break the request.')
    // })
  })

  defer(function () {
    if (self._aborted) {
      return
    }

    var end = function () {
      if (self._form) {
        self._form.pipe(self)
      }
      if (self._multipart && self._multipart.chunked) {
        self._multipart.body.pipe(self)
      }
      if (self.body) {
        if (Array.isArray(self.body)) {
          self.body.forEach(function (part) {
            self.write(part)
          })
        } else {
          self.write(self.body)
        }
        self.end()
      } else if (self.requestBodyStream) {
        console.warn('options.requestBodyStream is deprecated, please pass the request object to stream.pipe.')
        self.requestBodyStream.pipe(self)
      } else if (!self.src) {
        if (self.method !== 'GET' && typeof self.method !== 'undefined') {
          self.setHeader('content-length', 0)
        }
        self.end()
      }
    }

    if (self._form && !self.hasHeader('content-length')) {
      // Before ending the request, we had to compute the length of the whole form, asyncly
      self.setHeader(self._form.getHeaders())
      self._form.getLength(function (err, length) {
        if (!err) {
          self.setHeader('content-length', length)
        }
        end()
      })
    } else {
      end()
    }

    self.ntick = true
  })

}

// Must call this when following a redirect from https to http or vice versa
// Attempts to keep everything as identical as possible, but update the
// httpModule, Tunneling agent, and/or Forever Agent in use.
Request.prototype._updateProtocol = function () {
  var self = this
  var protocol = self.uri.protocol

  if (protocol === 'https:' || self.tunnel) {
    // previously was doing http, now doing https
    // if it's https, then we might need to tunnel now.
    if (self.proxy) {
      if (self.setupTunnel()) {
        return
      }
    }

    self.httpModule = https
    switch (self.agentClass) {
      case ForeverAgent:
        self.agentClass = ForeverAgent.SSL
        break
      case http.Agent:
        self.agentClass = https.Agent
        break
      default:
        // nothing we can do.  Just hope for the best.
        return
    }

    // if there's an agent, we need to get a new one.
    if (self.agent) {
      self.agent = self.getNewAgent()
    }

  } else {
    // previously was doing https, now doing http
    self.httpModule = http
    switch (self.agentClass) {
      case ForeverAgent.SSL:
        self.agentClass = ForeverAgent
        break
      case https.Agent:
        self.agentClass = http.Agent
        break
      default:
        // nothing we can do.  just hope for the best
        return
    }

    // if there's an agent, then get a new one.
    if (self.agent) {
      self.agent = null
      self.agent = self.getNewAgent()
    }
  }
}

Request.prototype.getNewAgent = function () {
  var self = this
  var Agent = self.agentClass
  var options = {}
  if (self.agentOptions) {
    for (var i in self.agentOptions) {
      options[i] = self.agentOptions[i]
    }
  }
  if (self.ca) {
    options.ca = self.ca
  }
  if (self.ciphers) {
    options.ciphers = self.ciphers
  }
  if (self.secureProtocol) {
    options.secureProtocol = self.secureProtocol
  }
  if (self.secureOptions) {
    options.secureOptions = self.secureOptions
  }
  if (typeof self.rejectUnauthorized !== 'undefined') {
    options.rejectUnauthorized = self.rejectUnauthorized
  }

  if (self.cert && self.key) {
    options.key = self.key
    options.cert = self.cert
  }

  if (self.pfx) {
    options.pfx = self.pfx
  }

  if (self.passphrase) {
    options.passphrase = self.passphrase
  }

  var poolKey = ''

  // different types of agents are in different pools
  if (Agent !== self.httpModule.Agent) {
    poolKey += Agent.name
  }

  // ca option is only relevant if proxy or destination are https
  var proxy = self.proxy
  if (typeof proxy === 'string') {
    proxy = url.parse(proxy)
  }
  var isHttps = (proxy && proxy.protocol === 'https:') || this.uri.protocol === 'https:'

  if (isHttps) {
    if (options.ca) {
      if (poolKey) {
        poolKey += ':'
      }
      poolKey += options.ca
    }

    if (typeof options.rejectUnauthorized !== 'undefined') {
      if (poolKey) {
        poolKey += ':'
      }
      poolKey += options.rejectUnauthorized
    }

    if (options.cert) {
      if (poolKey) {
        poolKey += ':'
      }
      poolKey += options.cert.toString('ascii') + options.key.toString('ascii')
    }

    if (options.pfx) {
      if (poolKey) {
        poolKey += ':'
      }
      poolKey += options.pfx.toString('ascii')
    }

    if (options.ciphers) {
      if (poolKey) {
        poolKey += ':'
      }
      poolKey += options.ciphers
    }

    if (options.secureProtocol) {
      if (poolKey) {
        poolKey += ':'
      }
      poolKey += options.secureProtocol
    }

    if (options.secureOptions) {
      if (poolKey) {
        poolKey += ':'
      }
      poolKey += options.secureOptions
    }
  }

  if (self.pool === globalPool && !poolKey && Object.keys(options).length === 0 && self.httpModule.globalAgent) {
    // not doing anything special.  Use the globalAgent
    return self.httpModule.globalAgent
  }

  // we're using a stored agent.  Make sure it's protocol-specific
  poolKey = self.uri.protocol + poolKey

  // generate a new agent for this setting if none yet exists
  if (!self.pool[poolKey]) {
    self.pool[poolKey] = new Agent(options)
    // properly set maxSockets on new agents
    if (self.pool.maxSockets) {
      self.pool[poolKey].maxSockets = self.pool.maxSockets
    }
  }

  return self.pool[poolKey]
}

Request.prototype.start = function () {
  // start() is called once we are ready to send the outgoing HTTP request.
  // this is usually called on the first write(), end() or on nextTick()
  var self = this

  if (self._aborted) {
    return
  }

  self._started = true
  self.method = self.method || 'GET'
  self.href = self.uri.href

  if (self.src && self.src.stat && self.src.stat.size && !self.hasHeader('content-length')) {
    self.setHeader('content-length', self.src.stat.size)
  }
  if (self._aws) {
    self.aws(self._aws, true)
  }

  // We have a method named auth, which is completely different from the http.request
  // auth option.  If we don't remove it, we're gonna have a bad time.
  var reqOptions = copy(self)
  delete reqOptions.auth

  debug('make request', self.uri.href)
  self.req = self.httpModule.request(reqOptions)

  if (self.timeout && !self.timeoutTimer) {
    self.timeoutTimer = setTimeout(function () {
      self.abort()
      var e = new Error('ETIMEDOUT')
      e.code = 'ETIMEDOUT'
      self.emit('error', e)
    }, self.timeout)

    // Set additional timeout on socket - in case if remote
    // server freeze after sending headers
    if (self.req.setTimeout) { // only works on node 0.6+
      self.req.setTimeout(self.timeout, function () {
        if (self.req) {
          self.req.abort()
          var e = new Error('ESOCKETTIMEDOUT')
          e.code = 'ESOCKETTIMEDOUT'
          self.emit('error', e)
        }
      })
    }
  }

  self.req.on('response', self.onRequestResponse.bind(self))
  self.req.on('error', self.onRequestError.bind(self))
  self.req.on('drain', function() {
    self.emit('drain')
  })
  self.req.on('socket', function(socket) {
    self.emit('socket', socket)
  })

  self.on('end', function() {
    if ( self.req.connection ) {
      self.req.connection.removeListener('error', connectionErrorHandler)
    }
  })
  self.emit('request', self.req)
}

Request.prototype.onRequestError = function (error) {
  var self = this
  if (self._aborted) {
    return
  }
  if (self.req && self.req._reusedSocket && error.code === 'ECONNRESET'
      && self.agent.addRequestNoreuse) {
    self.agent = { addRequest: self.agent.addRequestNoreuse.bind(self.agent) }
    self.start()
    self.req.end()
    return
  }
  if (self.timeout && self.timeoutTimer) {
    clearTimeout(self.timeoutTimer)
    self.timeoutTimer = null
  }
  self.emit('error', error)
}

Request.prototype.onRequestResponse = function (response) {
  var self = this
  debug('onRequestResponse', self.uri.href, response.statusCode, response.headers)
  response.on('end', function() {
    debug('response end', self.uri.href, response.statusCode, response.headers)
  })

  // The check on response.connection is a workaround for browserify.
  if (response.connection && response.connection.listeners('error').indexOf(connectionErrorHandler) === -1) {
    response.connection.setMaxListeners(0)
    response.connection.once('error', connectionErrorHandler)
  }
  if (self._aborted) {
    debug('aborted', self.uri.href)
    response.resume()
    return
  }
  if (self._paused) {
    response.pause()
  } else if (response.resume) {
    // response.resume should be defined, but check anyway before calling. Workaround for browserify.
    response.resume()
  }

  self.response = response
  response.request = self
  response.toJSON = responseToJSON

  // XXX This is different on 0.10, because SSL is strict by default
  if (self.httpModule === https &&
      self.strictSSL && (!response.hasOwnProperty('client') ||
      !response.client.authorized)) {
    debug('strict ssl error', self.uri.href)
    var sslErr = response.hasOwnProperty('client') ? response.client.authorizationError : self.uri.href + ' does not support SSL'
    self.emit('error', new Error('SSL Error: ' + sslErr))
    return
  }

  // Save the original host before any redirect (if it changes, we need to
  // remove any authorization headers).  Also remember the case of the header
  // name because lots of broken servers expect Host instead of host and we
  // want the caller to be able to specify this.
  self.originalHost = self.getHeader('host')
  if (!self.originalHostHeaderName) {
    self.originalHostHeaderName = self.hasHeader('host')
  }
  if (self.setHost) {
    self.removeHeader('host')
  }
  if (self.timeout && self.timeoutTimer) {
    clearTimeout(self.timeoutTimer)
    self.timeoutTimer = null
  }

  var targetCookieJar = (self._jar && self._jar.setCookie) ? self._jar : globalCookieJar
  var addCookie = function (cookie) {
    //set the cookie if it's domain in the href's domain.
    try {
      targetCookieJar.setCookie(cookie, self.uri.href, {ignoreError: true})
    } catch (e) {
      self.emit('error', e)
    }
  }

  response.caseless = caseless(response.headers)

  if (response.caseless.has('set-cookie') && (!self._disableCookies)) {
    var headerName = response.caseless.has('set-cookie')
    if (Array.isArray(response.headers[headerName])) {
      response.headers[headerName].forEach(addCookie)
    } else {
      addCookie(response.headers[headerName])
    }
  }

  if (self._redirect.onResponse(response)) {
    return // Ignore the rest of the response
  } else {
    // Be a good stream and emit end when the response is finished.
    // Hack to emit end on close because of a core bug that never fires end
    response.on('close', function () {
      if (!self._ended) {
        self.response.emit('end')
      }
    })

    response.on('end', function () {
      self._ended = true
    })

    var dataStream
    if (self.gzip) {
      var contentEncoding = response.headers['content-encoding'] || 'identity'
      contentEncoding = contentEncoding.trim().toLowerCase()

      if (contentEncoding === 'gzip') {
        dataStream = zlib.createGunzip()
        response.pipe(dataStream)
      } else {
        // Since previous versions didn't check for Content-Encoding header,
        // ignore any invalid values to preserve backwards-compatibility
        if (contentEncoding !== 'identity') {
          debug('ignoring unrecognized Content-Encoding ' + contentEncoding)
        }
        dataStream = response
      }
    } else {
      dataStream = response
    }

    if (self.encoding) {
      if (self.dests.length !== 0) {
        console.error('Ignoring encoding parameter as this stream is being piped to another stream which makes the encoding option invalid.')
      } else if (dataStream.setEncoding) {
        dataStream.setEncoding(self.encoding)
      } else {
        // Should only occur on node pre-v0.9.4 (joyent/node@9b5abe5) with
        // zlib streams.
        // If/When support for 0.9.4 is dropped, this should be unnecessary.
        dataStream = dataStream.pipe(stringstream(self.encoding))
      }
    }

    self.emit('response', response)

    self.dests.forEach(function (dest) {
      self.pipeDest(dest)
    })

    dataStream.on('data', function (chunk) {
      self._destdata = true
      self.emit('data', chunk)
    })
    dataStream.on('end', function (chunk) {
      self.emit('end', chunk)
    })
    dataStream.on('error', function (error) {
      self.emit('error', error)
    })
    dataStream.on('close', function () {self.emit('close')})

    if (self.callback) {
      var buffer = bl()
        , strings = []

      self.on('data', function (chunk) {
        if (Buffer.isBuffer(chunk)) {
          buffer.append(chunk)
        } else {
          strings.push(chunk)
        }
      })
      self.on('end', function () {
        debug('end event', self.uri.href)
        if (self._aborted) {
          debug('aborted', self.uri.href)
          return
        }

        if (buffer.length) {
          debug('has body', self.uri.href, buffer.length)
          if (self.encoding === null) {
            // response.body = buffer
            // can't move to this until https://github.com/rvagg/bl/issues/13
            response.body = buffer.slice()
          } else {
            response.body = buffer.toString(self.encoding)
          }
        } else if (strings.length) {
          // The UTF8 BOM [0xEF,0xBB,0xBF] is converted to [0xFE,0xFF] in the JS UTC16/UCS2 representation.
          // Strip this value out when the encoding is set to 'utf8', as upstream consumers won't expect it and it breaks JSON.parse().
          if (self.encoding === 'utf8' && strings[0].length > 0 && strings[0][0] === '\uFEFF') {
            strings[0] = strings[0].substring(1)
          }
          response.body = strings.join('')
        }

        if (self._json) {
          try {
            response.body = JSON.parse(response.body, self._jsonReviver)
          } catch (e) {}
        }
        debug('emitting complete', self.uri.href)
        if(typeof response.body === 'undefined' && !self._json) {
          response.body = self.encoding === null ? new Buffer(0) : ''
        }
        self.emit('complete', response, response.body)
      })
    }
    //if no callback
    else{
      self.on('end', function () {
        if (self._aborted) {
          debug('aborted', self.uri.href)
          return
        }
        self.emit('complete', response)
      })
    }
  }
  debug('finish init function', self.uri.href)
}

Request.prototype.abort = function () {
  var self = this
  self._aborted = true

  if (self.req) {
    self.req.abort()
  }
  else if (self.response) {
    self.response.abort()
  }

  self.emit('abort')
}

Request.prototype.pipeDest = function (dest) {
  var self = this
  var response = self.response
  // Called after the response is received
  if (dest.headers && !dest.headersSent) {
    if (response.caseless.has('content-type')) {
      var ctname = response.caseless.has('content-type')
      if (dest.setHeader) {
        dest.setHeader(ctname, response.headers[ctname])
      }
      else {
        dest.headers[ctname] = response.headers[ctname]
      }
    }

    if (response.caseless.has('content-length')) {
      var clname = response.caseless.has('content-length')
      if (dest.setHeader) {
        dest.setHeader(clname, response.headers[clname])
      } else {
        dest.headers[clname] = response.headers[clname]
      }
    }
  }
  if (dest.setHeader && !dest.headersSent) {
    for (var i in response.headers) {
      // If the response content is being decoded, the Content-Encoding header
      // of the response doesn't represent the piped content, so don't pass it.
      if (!self.gzip || i !== 'content-encoding') {
        dest.setHeader(i, response.headers[i])
      }
    }
    dest.statusCode = response.statusCode
  }
  if (self.pipefilter) {
    self.pipefilter(response, dest)
  }
}

Request.prototype.qs = function (q, clobber) {
  var self = this
  var base
  if (!clobber && self.uri.query) {
    base = self.qsLib.parse(self.uri.query)
  } else {
    base = {}
  }

  for (var i in q) {
    base[i] = q[i]
  }

  if (self.qsLib.stringify(base) === ''){
    return self
  }

  var qs = self.qsLib.stringify(base)

  self.uri = url.parse(self.uri.href.split('?')[0] + '?' + rfc3986(qs))
  self.url = self.uri
  self.path = self.uri.path

  return self
}
Request.prototype.form = function (form) {
  var self = this
  if (form) {
    self.setHeader('content-type', 'application/x-www-form-urlencoded')
    self.body = (typeof form === 'string') ? form.toString('utf8') : self.qsLib.stringify(form).toString('utf8')
    self.body = rfc3986(self.body)
    return self
  }
  // create form-data object
  self._form = new FormData()
  self._form.on('error',function(err) {
    err.message = 'form-data: ' + err.message
    self.emit('error', err)
    self.abort()
  })
  return self._form
}
Request.prototype.multipart = function (multipart) {
  var self = this

  self._multipart.related(multipart)

  if (!self._multipart.chunked) {
    self.body = self._multipart.body
  }

  return self
}
Request.prototype.json = function (val) {
  var self = this

  if (!self.hasHeader('accept')) {
    self.setHeader('accept', 'application/json')
  }

  self._json = true
  if (typeof val === 'boolean') {
    if (self.body !== undefined) {
      if (!/^application\/x-www-form-urlencoded\b/.test(self.getHeader('content-type'))) {
        self.body = safeStringify(self.body)
      } else {
        self.body = rfc3986(self.body)
      }
      if (!self.hasHeader('content-type')) {
        self.setHeader('content-type', 'application/json')
      }
    }
  } else {
    self.body = safeStringify(val)
    if (!self.hasHeader('content-type')) {
      self.setHeader('content-type', 'application/json')
    }
  }

  if (typeof self.jsonReviver === 'function') {
    self._jsonReviver = self.jsonReviver
  }

  return self
}
Request.prototype.getHeader = function (name, headers) {
  var self = this
  var result, re, match
  if (!headers) {
    headers = self.headers
  }
  Object.keys(headers).forEach(function (key) {
    if (key.length !== name.length) {
      return
    }
    re = new RegExp(name, 'i')
    match = key.match(re)
    if (match) {
      result = headers[key]
    }
  })
  return result
}
var getHeader = Request.prototype.getHeader

Request.prototype.auth = function (user, pass, sendImmediately, bearer) {
  var self = this

  var authHeader
  if (bearer !== undefined) {
    authHeader = self._auth.bearer(bearer, sendImmediately)
  } else {
    authHeader = self._auth.basic(user, pass, sendImmediately)
  }
  if (authHeader) {
    self.setHeader('authorization', authHeader)
  }

  return self
}

Request.prototype.aws = function (opts, now) {
  var self = this

  if (!now) {
    self._aws = opts
    return self
  }
  var date = new Date()
  self.setHeader('date', date.toUTCString())
  var auth =
    { key: opts.key
    , secret: opts.secret
    , verb: self.method.toUpperCase()
    , date: date
    , contentType: self.getHeader('content-type') || ''
    , md5: self.getHeader('content-md5') || ''
    , amazonHeaders: aws.canonicalizeHeaders(self.headers)
    }
  var path = self.uri.path
  if (opts.bucket && path) {
    auth.resource = '/' + opts.bucket + path
  } else if (opts.bucket && !path) {
    auth.resource = '/' + opts.bucket
  } else if (!opts.bucket && path) {
    auth.resource = path
  } else if (!opts.bucket && !path) {
    auth.resource = '/'
  }
  auth.resource = aws.canonicalizeResource(auth.resource)
  self.setHeader('authorization', aws.authorization(auth))

  return self
}
Request.prototype.httpSignature = function (opts) {
  var self = this
  httpSignature.signRequest({
    getHeader: function(header) {
      return getHeader(header, self.headers)
    },
    setHeader: function(header, value) {
      self.setHeader(header, value)
    },
    method: self.method,
    path: self.path
  }, opts)
  debug('httpSignature authorization', self.getHeader('authorization'))

  return self
}

Request.prototype.hawk = function (opts) {
  var self = this
  self.setHeader('Authorization', hawk.client.header(self.uri, self.method, opts).field)
}

Request.prototype.oauth = function (_oauth) {
  var self = this

  var result = oauth.oauth({
    uri: self.uri,
    method: self.method,
    headers: self.headers,
    body: self.body,
    oauth: _oauth,
    qsLib: self.qsLib
  })

  if (result.transport === 'header') {
    self.setHeader('Authorization', result.oauth)
  }
  else if (result.transport === 'query') {
    self.path += result.oauth
  }
  else if (result.transport === 'body') {
    self.body = result.oauth
  }

  return self
}

Request.prototype.jar = function (jar) {
  var self = this
  var cookies

  if (self._redirect.redirectsFollowed === 0) {
    self.originalCookieHeader = self.getHeader('cookie')
  }

  if (!jar) {
    // disable cookies
    cookies = false
    self._disableCookies = true
  } else {
    var targetCookieJar = (jar && jar.getCookieString) ? jar : globalCookieJar
    var urihref = self.uri.href
    //fetch cookie in the Specified host
    if (targetCookieJar) {
      cookies = targetCookieJar.getCookieString(urihref)
    }
  }

  //if need cookie and cookie is not empty
  if (cookies && cookies.length) {
    if (self.originalCookieHeader) {
      // Don't overwrite existing Cookie header
      self.setHeader('cookie', self.originalCookieHeader + '; ' + cookies)
    } else {
      self.setHeader('cookie', cookies)
    }
  }
  self._jar = jar
  return self
}


// Stream API
Request.prototype.pipe = function (dest, opts) {
  var self = this

  if (self.response) {
    if (self._destdata) {
      throw new Error('You cannot pipe after data has been emitted from the response.')
    } else if (self._ended) {
      throw new Error('You cannot pipe after the response has been ended.')
    } else {
      stream.Stream.prototype.pipe.call(self, dest, opts)
      self.pipeDest(dest)
      return dest
    }
  } else {
    self.dests.push(dest)
    stream.Stream.prototype.pipe.call(self, dest, opts)
    return dest
  }
}
Request.prototype.write = function () {
  var self = this
  if (!self._started) {
    self.start()
  }
  return self.req.write.apply(self.req, arguments)
}
Request.prototype.end = function (chunk) {
  var self = this
  if (chunk) {
    self.write(chunk)
  }
  if (!self._started) {
    self.start()
  }
  self.req.end()
}
Request.prototype.pause = function () {
  var self = this
  if (!self.response) {
    self._paused = true
  } else {
    self.response.pause.apply(self.response, arguments)
  }
}
Request.prototype.resume = function () {
  var self = this
  if (!self.response) {
    self._paused = false
  } else {
    self.response.resume.apply(self.response, arguments)
  }
}
Request.prototype.destroy = function () {
  var self = this
  if (!self._ended) {
    self.end()
  } else if (self.response) {
    self.response.destroy()
  }
}

Request.defaultProxyHeaderWhiteList =
  defaultProxyHeaderWhiteList.slice()

Request.defaultProxyHeaderExclusiveList =
  defaultProxyHeaderExclusiveList.slice()

// Exports

Request.prototype.toJSON = requestToJSON
module.exports = Request<|MERGE_RESOLUTION|>--- conflicted
+++ resolved
@@ -25,11 +25,8 @@
   , getProxyFromURI = require('./lib/getProxyFromURI')
   , Auth = require('./lib/auth').Auth
   , oauth = require('./lib/oauth')
-<<<<<<< HEAD
   , Multipart = require('./lib/multipart').Multipart
-=======
   , Redirect = require('./lib/redirect').Redirect
->>>>>>> 604c0ab0
 
 var safeStringify = helpers.safeStringify
   , md5 = helpers.md5
