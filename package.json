{
  "name": "request",
  "description": "Simplified HTTP request client.",
  "tags": [
    "http",
    "simple",
    "util",
    "utility"
  ],
  "version": "2.72.1",
  "author": "Mikeal Rogers <mikeal.rogers@gmail.com>",
  "repository": {
    "type": "git",
    "url": "https://github.com/request/request.git"
  },
  "bugs": {
    "url": "http://github.com/request/request/issues"
  },
  "license": "Apache-2.0",
  "engines": {
    "node": ">=0.8.0"
  },
  "main": "index.js",
  "dependencies": {
    "aws-sign2": "~0.6.0",
    "aws4": "^1.2.1",
    "bl": "~1.1.2",
    "caseless": "~0.11.0",
    "combined-stream": "~1.0.5",
    "extend": "~3.0.0",
    "forever-agent": "~0.6.1",
    "form-data": "~1.0.0-rc3",
    "har-validator": "~2.0.6",
    "hawk": "~3.1.3",
    "http-signature": "~1.1.0",
    "is-typedarray": "~1.0.0",
    "isstream": "~0.1.2",
    "json-stringify-safe": "~5.0.1",
    "mime-types": "~2.1.7",
    "node-uuid": "~1.4.7",
    "oauth-sign": "~0.8.1",
    "qs": "~6.2.0",
    "stringstream": "~0.0.4",
    "tough-cookie": "~2.2.0",
    "tunnel-agent": "~0.4.1"
  },
  "scripts": {
    "test": "npm run lint && npm run test-ci && npm run test-browser",
    "test-ci": "taper tests/test-*.js",
    "test-cov": "istanbul cover tape tests/test-*.js",
    "test-browser": "node tests/browser/start.js",
    "lint": "eslint lib/ *.js tests/ && echo Lint passed."
  },
  "devDependencies": {
    "bluebird": "^3.2.1",
    "browserify": "^12.0.2",
    "browserify-istanbul": "^2.0.0",
    "buffer-equal": "^1.0.0",
    "codecov.io": "^0.1.6",
    "coveralls": "^2.11.4",
    "eslint": "^2.5.3",
    "function-bind": "^1.0.2",
    "istanbul": "^0.4.0",
    "karma": "^0.13.10",
    "karma-browserify": "^5.0.1",
<<<<<<< HEAD
    "karma-cli": "^0.1.1",
    "karma-coverage": "^1.0.0",
=======
    "karma-cli": "^1.0.0",
    "karma-coverage": "^0.5.3",
>>>>>>> f6027e9b
    "karma-phantomjs-launcher": "^1.0.0",
    "karma-tap": "^1.0.3",
    "phantomjs-prebuilt": "^2.1.3",
    "rimraf": "^2.2.8",
    "server-destroy": "^1.0.1",
    "tape": "^4.2.0",
    "taper": "^0.4.0"
  }
}<|MERGE_RESOLUTION|>--- conflicted
+++ resolved
@@ -63,13 +63,8 @@
     "istanbul": "^0.4.0",
     "karma": "^0.13.10",
     "karma-browserify": "^5.0.1",
-<<<<<<< HEAD
-    "karma-cli": "^0.1.1",
+    "karma-cli": "^1.0.0",
     "karma-coverage": "^1.0.0",
-=======
-    "karma-cli": "^1.0.0",
-    "karma-coverage": "^0.5.3",
->>>>>>> f6027e9b
     "karma-phantomjs-launcher": "^1.0.0",
     "karma-tap": "^1.0.3",
     "phantomjs-prebuilt": "^2.1.3",
