{
  "name": "request",
  "description": "Simplified HTTP request client.",
  "tags": [
    "http",
    "simple",
    "util",
    "utility"
  ],
  "version": "2.64.1",
  "author": "Mikeal Rogers <mikeal.rogers@gmail.com>",
  "repository": {
    "type": "git",
    "url": "https://github.com/request/request.git"
  },
  "bugs": {
    "url": "http://github.com/request/request/issues"
  },
  "license": "Apache-2.0",
  "engines": {
    "node": ">=0.8.0"
  },
  "main": "index.js",
  "dependencies": {
    "bl": "1.0.0",
    "caseless": "0.11.0",
    "extend": "3.0.0",
    "forever-agent": "0.6.1",
    "form-data": "1.0.0-rc3",
    "json-stringify-safe": "5.0.1",
    "mime-types": "2.1.7",
    "node-uuid": "1.4.3",
    "qs": "5.1.0",
    "tunnel-agent": "0.4.1",
    "tough-cookie": "2.0.0",
    "http-signature": "0.11.0",
    "oauth-sign": "0.8.0",
    "hawk": "3.1.0",
    "aws-sign2": "0.5.0",
    "stringstream": "0.0.4",
    "combined-stream": "1.0.5",
    "isstream": "0.1.2",
    "har-validator": "1.8.0"
  },
  "scripts": {
    "test": "npm run lint && npm run test-ci && npm run test-browser",
    "test-ci": "taper tests/test-*.js",
    "test-cov": "istanbul cover tape tests/test-*.js",
    "test-browser": "node tests/browser/start.js",
    "lint": "eslint lib/ *.js tests/ && echo Lint passed."
  },
  "devDependencies": {
    "browserify-istanbul": "0.1.5",
    "browserify": "11.2.0",
    "buffer-equal": "0.0.1",
    "codecov.io": "0.1.6",
    "coveralls": "2.11.4",
    "eslint": "0.18.0",
<<<<<<< HEAD
    "function-bind": "1.0.2",
    "istanbul": "0.3.21",
    "karma-browserify": "3.0.3",
    "karma": "0.13.10",
    "karma-cli": "0.0.4",
=======
    "function-bind": "~1.0.0",
    "istanbul": "~0.3.2",
    "karma": "~0.12.21",
    "karma-browserify": "~3.0.1",
    "karma-cli": "0.1.1",
>>>>>>> 5f486676
    "karma-coverage": "0.2.6",
    "karma-phantomjs-launcher": "0.1.4",
    "karma-tap": "1.0.3",
    "rimraf": "2.2.8",
    "server-destroy": "1.0.1",
    "tape": "3.0.3",
    "taper": "0.4.0",
    "bluebird": "2.10.1"
  }
}<|MERGE_RESOLUTION|>--- conflicted
+++ resolved
@@ -56,19 +56,11 @@
     "codecov.io": "0.1.6",
     "coveralls": "2.11.4",
     "eslint": "0.18.0",
-<<<<<<< HEAD
     "function-bind": "1.0.2",
     "istanbul": "0.3.21",
     "karma-browserify": "3.0.3",
     "karma": "0.13.10",
-    "karma-cli": "0.0.4",
-=======
-    "function-bind": "~1.0.0",
-    "istanbul": "~0.3.2",
-    "karma": "~0.12.21",
-    "karma-browserify": "~3.0.1",
     "karma-cli": "0.1.1",
->>>>>>> 5f486676
     "karma-coverage": "0.2.6",
     "karma-phantomjs-launcher": "0.1.4",
     "karma-tap": "1.0.3",
