{
  "name": "request",
  "description": "Simplified HTTP request client.",
  "tags": [
    "http",
    "simple",
    "util",
    "utility"
  ],
  "version": "2.40.1",
  "author": "Mikeal Rogers <mikeal.rogers@gmail.com>",
  "repository": {
    "type": "git",
    "url": "https://github.com/mikeal/request.git"
  },
  "bugs": {
    "url": "http://github.com/mikeal/request/issues"
  },
  "license": "Apache-2.0",
  "engines": [
    "node >= 0.8.0"
  ],
  "main": "index.js",
  "dependencies": {
<<<<<<< HEAD
    "caseless": "~0.6.0",
    "forever-agent": "~0.5.0",
=======
    "qs": "~1.2.0",
>>>>>>> cbe4e8a5
    "json-stringify-safe": "~5.0.0",
    "mime-types": "~1.0.1",
    "node-uuid": "~1.4.0",
    "qs": "~1.0.0"
  },
  "optionalDependencies": {
    "tough-cookie": ">=0.12.0",
    "form-data": "~0.1.0",
    "tunnel-agent": "~0.4.0",
    "http-signature": "~0.10.0",
    "oauth-sign": "~0.4.0",
    "hawk": "1.1.1",
    "aws-sign2": "~0.5.0",
    "stringstream": "~0.0.4"
  },
  "scripts": {
    "test": "node tests/run.js"
  }
}<|MERGE_RESOLUTION|>--- conflicted
+++ resolved
@@ -22,16 +22,12 @@
   ],
   "main": "index.js",
   "dependencies": {
-<<<<<<< HEAD
     "caseless": "~0.6.0",
     "forever-agent": "~0.5.0",
-=======
     "qs": "~1.2.0",
->>>>>>> cbe4e8a5
     "json-stringify-safe": "~5.0.0",
     "mime-types": "~1.0.1",
-    "node-uuid": "~1.4.0",
-    "qs": "~1.0.0"
+    "node-uuid": "~1.4.0"
   },
   "optionalDependencies": {
     "tough-cookie": ">=0.12.0",
