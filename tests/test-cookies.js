try {
  require('tough-cookie')
} catch (e) {
  console.error('tough-cookie must be installed to run this test.')
  console.error('skipping this test. please install tough-cookie and run again if you need to test this feature.')
  process.exit(0)
}

var assert = require('assert')
  , http = require('http')
  , request = require('../index')
  , tape = require('tape')


var validUrl = 'http://localhost:6767/valid'
  , invalidUrl = 'http://localhost:6767/invalid'

var server = http.createServer(function (req, res) {
  if (req.url === '/valid')
    res.setHeader('set-cookie', 'foo=bar')
  else if (req.url === '/invalid')
    res.setHeader('set-cookie', 'foo=bar; Domain=foo.com')
  res.end('okay')
})

tape('setup', function(t) {
  server.listen(6767, function() {
    t.end()
  })
})

tape('simple cookie creation', function(t) {
  var cookie = request.cookie('foo=bar')
  t.equals(cookie.key, 'foo')
  t.equals(cookie.value, 'bar')
  t.end()
})

tape('after server sends a cookie', function(t) {
  var jar1 = request.jar()
  request({
    method: 'GET',
    url: validUrl,
    jar: jar1
  },
  function (error, response, body) {
    t.equal(error, null)
    t.equal(jar1.getCookieString(validUrl), 'foo=bar')
    t.equal(body, 'okay')

    var cookies = jar1.getCookies(validUrl)
    t.equal(cookies.length, 1)
    t.equal(cookies[0].key, 'foo')
    t.equal(cookies[0].value, 'bar')
    t.end()
  })
})

tape('after server sends a cookie for a different domain', function(t) {
  var jar2 = request.jar()
  request({
    method: 'GET',
    url: invalidUrl,
    jar: jar2
  },
  function (error, response, body) {
    t.equal(error, null)
    t.equal(jar2.getCookieString(validUrl), '')
    t.deepEqual(jar2.getCookies(validUrl), [])
    t.equal(body, 'okay')
    t.end()
  })
})

<<<<<<< HEAD
tape('cleanup', function(t) {
  server.close()
  t.end()
})
=======
var jar2 = request.jar();
request({
  method: 'GET',
  url: invalidUrl,
  jar: jar2
},
function (error, response, body) {
  if (error) throw error;
  assert.equal(jar2.getCookieString(validUrl), '');
  assert.deepEqual(jar2.getCookies(validUrl), []);
  assert.equal(body, 'okay');
});

// make sure setCookie works (and doesn't throw)
var jar3 = request.jar();
jar3.setCookie(request.cookie('foo=bar'), validUrl);
var cookies = jar3.getCookies(validUrl);
assert(cookies.length == 1);
assert(cookies[0].key === 'foo');
assert(cookies[0].value === 'bar');
>>>>>>> 76ad48c2
<|MERGE_RESOLUTION|>--- conflicted
+++ resolved
@@ -72,30 +72,23 @@
   })
 })
 
-<<<<<<< HEAD
+tape('make sure setCookie works', function(t) {
+  var jar3 = request.jar()
+    , err = null
+  try {
+    jar3.setCookie(request.cookie('foo=bar'), validUrl)
+  } catch (e) {
+    err = e
+  }
+  t.equal(err, null)
+  var cookies = jar3.getCookies(validUrl)
+  t.equal(cookies.length == 1)
+  t.equal(cookies[0].key === 'foo')
+  t.equal(cookies[0].value === 'bar')
+  t.end()
+})
+
 tape('cleanup', function(t) {
   server.close()
   t.end()
-})
-=======
-var jar2 = request.jar();
-request({
-  method: 'GET',
-  url: invalidUrl,
-  jar: jar2
-},
-function (error, response, body) {
-  if (error) throw error;
-  assert.equal(jar2.getCookieString(validUrl), '');
-  assert.deepEqual(jar2.getCookies(validUrl), []);
-  assert.equal(body, 'okay');
-});
-
-// make sure setCookie works (and doesn't throw)
-var jar3 = request.jar();
-jar3.setCookie(request.cookie('foo=bar'), validUrl);
-var cookies = jar3.getCookies(validUrl);
-assert(cookies.length == 1);
-assert(cookies[0].key === 'foo');
-assert(cookies[0].value === 'bar');
->>>>>>> 76ad48c2
+})